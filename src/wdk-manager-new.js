--- conflicted
+++ resolved
@@ -1,11 +1,11 @@
-import WdkWallet from '@wdk/wallet'
-
-/**
- *  @type {import('@wdk/wallet').default as WdkWallet} WdkWallet */
+import WalletManager from '@wdk/wallet'
+
+/**
+ *  @type {import('@wdk/wallet').default as WalletManager} WalletManager */
 
 /** @type {import("@wdk/wallet").IWalletAccount} */
 /**
- * @template {typeof WdkWallet} W
+ * @template {typeof WalletManager} W
  * @typedef {ConstructorParameters<W>} WalletConstructorParameters
  */
 
@@ -48,11 +48,11 @@
  * const wdk = new WdkManager(seedBytes)
  */
   constructor (seed) {
-    if (!WdkManager.isValidSeedPhrase(seed)) {
+    if (!WdkManager.isValidSeed(seed)) {
       throw new Error('Invalid seed phrase')
     }
 
-    /** 
+    /**
      * @private
      * @type {String | Uint8Array}
      * @description The wallet's BIP-39 seed phrase.
@@ -63,12 +63,12 @@
      */
     this._seed = seed
     /** @private
-     * @type {Map<string, WdkWallet>}
+     * @type {Map<string, WalletManager>}
      * @description A map of registered wallet instances keyed by blockchain name.
      * @example
      * const wdk = new WdkManager('...')
      * wdk.registerWallet('ethereum', WalletManagerEvm, ethereumConfig)
-     * // Now wdk._wallets.get('ethereum') returns a WdkWallet instance
+     * // Now wdk._wallets.get('ethereum') returns a WalletManager instance
      */
     this._wallets = Object.freeze(new Map())
   }
@@ -83,16 +83,14 @@
    * console.log(seed)
    */
   static getRandomSeedPhrase () {
-    return WdkWallet.getRandomSeedPhrase()
-  }
-
-<<<<<<< HEAD
-   /**
-=======
-  /**
->>>>>>> d5a24534
+    return WalletManager.getRandomSeedPhrase()
+  }
+
+  /**
    * Checks if a seed is valid.
    *
+   * @param {string | Uint8Array} seed - The seed.
+   * @returns {boolean} True if the seed is valid.
    * @param {string | Uint8Array} seed - The seed.
    * @returns {boolean} True if the seed is valid.
    */
@@ -100,23 +98,8 @@
     if (seed instanceof Uint8Array) {
       return seed.length >= 16 && seed.length <= 64
     }
-    
+
     return WalletManager.isValidSeedPhrase(seed)
-<<<<<<< HEAD
-=======
-  }
-
-  /**
-   * Static Method to check if a seed bytes is valid.
-   *
-   * @param {Uint8Array} seedBytes - The seed bytes.
-   * @returns {boolean} True if the seed bytes is valid.
-   */
-  static isValidSeedBytes (seedBytes) {
-    return seedBytes instanceof Uint8Array &&
-         seedBytes.length >= 16 &&
-         seedBytes.length <= 32
->>>>>>> d5a24534
   }
 
   /**
@@ -133,31 +116,31 @@
    *
    * wdk.registerWallet('ethereum', WalletManagerEvm, { rpcUrl: 'https://your-provider-url.com' })
    */
-  registerWallet (blockchain, WalletManager, config) {
+  registerWallet (blockchain, _WalletManager, config) {
     if (typeof blockchain !== 'string') {
       throw new Error('Blockchain parameter must be a string')
     }
 
-    if (typeof WalletManager !== 'function') {
+    if (typeof _WalletManager !== 'function') {
       throw new Error('WalletManager parameter must be a class constructor')
     }
 
-    // Check if WalletManager extends WdkWallet
-    if (!(WalletManager.prototype instanceof WdkWallet)) {
+    // Check if WalletManager extends WalletManager
+    if (!(_WalletManager.prototype instanceof WalletManager)) {
       throw new Error('WalletManager must extend WdkWallet')
     }
 
     /**  Create a new wallet instance
-     * @type {WdkWallet}
-     * @description The wallet instance.
-     * @example
-     * const wdk = new WdkManager('...')
-     * wdk.registerWallet('ethereum', WalletManagerEvm, ethereumWalletConfig)
-     */
-    const walletInstance = new WalletManager(this._seed, config)
+     * @type {WalletManager}
+     * @description The wallet instance.
+     * @example
+     * const wdk = new WdkManager('...')
+     * wdk.registerWallet('ethereum', WalletManagerEvm, ethereumWalletConfig)
+     */
+    const walletInstance = new _WalletManager(this._seed, config)
 
     /** Store the wallet instance
-     * @type {Map<string, WdkWallet>}
+     * @type {Map<string, WalletManager>}
      * @description The wallet instance.
      * @example
      * const wdk = new WdkManager('...')
@@ -182,7 +165,7 @@
     }
 
     /** Get the wallet instance
-     * @type {WdkWallet}
+     * @type {WalletManager}
      * @description The wallet instance.
      * @example
      * const wdk = new WdkManager('...')
@@ -208,7 +191,7 @@
     }
 
     /** Get the wallet instance
-     * @type {WdkWallet}
+     * @type {WalletManager}
      * @description The wallet instance.
      * @example
      * const wdk = new WdkManager('...')
@@ -237,7 +220,7 @@
     }
 
     /** Get the wallet instance
-     * @type {WdkWallet}
+     * @type {WalletManager}
      * @description The wallet instance.
      * @example
      * const wdk = new WdkManager('...')
@@ -263,4 +246,4 @@
 }
 
 export default WdkManager
-export { WdkWallet }+export { WalletManager }